--- conflicted
+++ resolved
@@ -47,11 +47,7 @@
 }
 
 (function() {
-<<<<<<< HEAD
-  const validNetworks = ["bsc", "mumbai"];
-=======
   const validNetworks = ["bsc", "mumbai", "mumbai-solo"];
->>>>>>> a7e8defa
   const syncDelayThreshold = 15;
   const args = process.argv.slice(2);
   if(args.length <= 0) {
@@ -690,7 +686,7 @@
         try {
           dingoSettingsFlattened.push([
             i,
-            stat.dingoSettings.changeAddress,
+            stat.dingoSettings.dingoNetworkChangeAddress,
             stat.dingoSettings.changeConfirmations.toString(),
             stat.dingoSettings.depositConfirmations.toString(),
             stat.dingoSettings.taxPayoutAddresses.join(' ')
