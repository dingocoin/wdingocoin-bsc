"use strict";

const express = require('express');
const database = require('./database.js');
const dingo = require('./dingo');
const smartContract = require('./smartContract.js');
const cors = require('cors');
const crypto = require('crypto');
const fs = require('fs');
const rateLimit = require("express-rate-limit");
const { IPBlockedError, default: ipfilter } = require('express-ip-filter-middleware');
const morgan = require('morgan');
const childProcess = require('child_process');
const AsyncLock = require('async-lock');
const util = require('util');
const https = require('https');
const tls = require('tls');
const got = require('got');
const { createProxyMiddleware } = require('http-proxy-middleware');

const LOCALHOST = '127.0.0.1';

function getAuthorityLink(x) {
  return `https://${x.hostname}:${x.port}`;
}

const FLAT_FEE = BigInt(dingo.toSatoshi('10'));
const DUST_THRESHOLD = BigInt(dingo.toSatoshi('1'));
const PAYOUT_NETWORK_FEE_PER_TX = BigInt(dingo.toSatoshi('20')); // Add this to network fee for each deposit / withdrawal.
let RECONFIGURING = false;

function meetsTax(x) {
  return BigInt(x) >= FLAT_FEE;
}

function taxAmount(x) {
  if (!meetsTax(x)) {
    throw new Error('Amount fails to meet tax');
  }
  return (FLAT_FEE + (BigInt(x) - FLAT_FEE) / 100n).toString();
}

function amountAfterTax(x) {
  if (!meetsTax(x)) {
    throw new Error('Amount fails to meet tax');
  }
  return (BigInt(x) - (FLAT_FEE + (BigInt(x) - FLAT_FEE) / 100n)).toString();
}

function asyncHandler(fn) {
  return async function (req, res) {
    try {
      return await fn(req, res);
    } catch (err) {
      const stream = fs.createWriteStream("log.txt", {flags:'a'});
      stream.write(`>>>>> ERROR START [${(new Date()).toUTCString()}] >>>>>\n`);
      stream.write(err.stack + '\n' + req.path + '\n' + JSON.stringify(req.body, null, 2) + '\n');
      stream.write('<<<<<< ERROR END <<<<<<\n');
      stream.end();
      res.status(500).json(err.stack);
    }
  };
}

// wtf js
function isObject(x) {
  return typeof x === 'object' && x !== null && !Array.isArray(x);
}

(async function main() {

  // Load settings.
  const args = process.argv.slice(2);
  const settingsFolder = args.length >= 1 ? args[0] : 'settings';
  const databaseSettings = JSON.parse(fs.readFileSync(`${settingsFolder}/database.json`));
  const smartContractSettings = JSON.parse(fs.readFileSync(`${settingsFolder}/smartContract.json`));
  const publicSettings = JSON.parse(fs.readFileSync(`${settingsFolder}/public.json`));
  const privateSettings = JSON.parse(fs.readFileSync(`${settingsFolder}/private.DO_NOT_SHARE_THIS.json`));
  const dingoSettings = JSON.parse(fs.readFileSync(`${settingsFolder}/dingo.json`));
  const sslSettings = JSON.parse(fs.readFileSync(`${settingsFolder}/ssl.json`));

  // Initialize services.
  smartContract.loadProvider(smartContractSettings.provider);
  smartContract.loadContract(smartContractSettings.contractAbi, smartContractSettings.contractAddress);
  smartContract.loadAccount(privateSettings.walletPrivateKey);
  database.load(databaseSettings.databasePath);
  async function post(link, data) {
    const r = await got.post(
      link,
      {
        json: data,
        timeout: { request: 5000 }
      }).json();
    return r;
  }

  // DB write lock.
  const lock = new AsyncLock();
  const acquire = function (fn) {
    return lock.acquire('lock', fn);
  };

  // Stats lock.
  const statsLock = new AsyncLock();
  const acquireStats = function (fn) {
    return statsLock.acquire('statsLock', fn);
  };
  let stats = null;

  // Utility functions.
  const createIpFilter = (x) => ipfilter({
    mode: 'whitelist',
    allow: x
  });
  const createRateLimit = (windowS, count) => rateLimit({ windowMs: windowS * 1000, max: count });
  const createTimedAndSignedMessage = async (x) => {
    if (!isObject(x)) {
      throw new Error(`Cannot sign non-object ${JSON.stringify(x)}`);
    }
    const blockchainInfo = await dingo.getBlockchainInfo();
    x.valDingoHeight = blockchainInfo.blocks - dingoSettings.syncDelayThreshold;
    x.valDingoHash = await dingo.getBlockHash(blockchainInfo.blocks - dingoSettings.syncDelayThreshold);
    return smartContract.createSignedMessage(x);
  }
  const validateTimedAndSignedMessage = async (x, walletAddress, discard=true) => {
    if (!isObject(x.data)) {
      throw new Error('Data is non-object');
    }
    const blockchainInfo = await dingo.getBlockchainInfo();
    if (x.data.valDingoHeight < blockchainInfo.blocks - 2 * dingoSettings.syncDelayThreshold) {
      throw new Error('Message expired');
    }
    if (x.data.valDingoHash !== await dingo.getBlockHash(x.data.valDingoHeight)) {
      throw new Error('Verification failed: incorrect chain');
    }
    return smartContract.validateSignedMessage(x, walletAddress, discard);
  }
  const validateTimedAndSignedMessageOne = async (x, walletAddresses, discard=true) => {
    if (!isObject(x.data)) {
      throw new Error(`Data is non-object: ${JSON.stringify(x)}`);
    }
    const blockchainInfo = await dingo.getBlockchainInfo();
    if (x.data.valDingoHeight < blockchainInfo.blocks - 2 * dingoSettings.syncDelayThreshold) {
      throw new Error('Message expired');
    }
    if (x.data.valDingoHash !== await dingo.getBlockHash(x.data.valDingoHeight)) {
      throw new Error('Verification failed: incorrect chain');
    }
    return smartContract.validateSignedMessageOne(x, walletAddresses, discard);
  }


  // Compute version on launch.
  const version = {
    repository: childProcess.execSync('git config --get remote.origin.url').toString().trim(),
    hash: childProcess.execSync('git rev-parse HEAD').toString().trim(),
    timestamp: parseInt(childProcess.execSync('git --no-pager log --pretty=format:"%at" -n1').toString().trim()) * 1000,
    clean: childProcess.execSync('git diff --stat').toString().trim() === '',
    dingoVersion: await dingo.getClientVersion()
  };

  const height = await dingo.getBlockCount();

  const app = express();
  app.use(cors());
  app.use(express.json());

  app.post('/ping', createRateLimit(10, 10), asyncHandler(async (req, res) => {
    res.send(await createTimedAndSignedMessage({ timestamp: Date.now() }));
  }));

  app.post('/generateDepositAddress', createRateLimit(20, 1), asyncHandler(async (req, res) => {
    const data = req.body;
    const mintAddress = data.mintAddress;
    if (!smartContract.isAddress(mintAddress)) {
      throw new Error('mintAddress missing or invalid');
    }

    res.send(await createTimedAndSignedMessage({
      mintAddress: data.mintAddress,
      depositAddress: await dingo.getNewAddress()
    }));
  }));

  app.post('/registerMintDepositAddress', createRateLimit(20, 1), asyncHandler(async (req, res) => {
    const data = req.body;
    if (data.generateDepositAddressResponses.length !== publicSettings.authorityNodes.length) {
      throw new Error('Incorrect authority count');
    }
    const generateDepositAddressResponses = await Promise.all(data.generateDepositAddressResponses.map(
      (x, i) => validateTimedAndSignedMessage(x, publicSettings.authorityNodes[i].walletAddress)
    ));
    if (!generateDepositAddressResponses.every((x) => x.mintAddress === generateDepositAddressResponses[0].mintAddress)) {
      throw new Error('Consensus failure on mint address');
    }
    const mintAddress = generateDepositAddressResponses[0].mintAddress;
    if (!smartContract.isAddress(mintAddress)) {
      throw new Error('mintAddress missing or invalid');
    }

    await acquire(async () => {
      const depositAddresses = generateDepositAddressResponses.map((x) => x.depositAddress);
      if (await database.hasUsedDepositAddresses(depositAddresses)) {
        throw new Error('At least one deposit address has been previously registered');
      }

      // Register as previously used.
      await database.registerUsedDepositAddresses(depositAddresses);

      // Compute multisigDepositAddress.
      const { address: multisigDepositAddress, redeemScript } = await dingo.createMultisig(
        publicSettings.authorityThreshold, depositAddresses
      );
      try {
        await dingo.importAddress(redeemScript);
      } catch (err) {
      }

      // Register mintDepositAddress.
      await database.registerMintDepositAddress(mintAddress, multisigDepositAddress, redeemScript);

      res.send(await createTimedAndSignedMessage({
        depositAddress: multisigDepositAddress
      }));
    });
  }));

  app.post('/queryMintBalance', createRateLimit(10, 10), asyncHandler(async (req, res) => {
    const data = req.body;
    const mintAddress = data.mintAddress;
    if (!smartContract.isAddress(mintAddress)) {
      throw new Error('mintAddress missing or invalid');
    }

    // Retrieve deposit address.
    const depositAddress = await database.getMintDepositAddress(mintAddress);

    if (depositAddress === null) {
      throw new Error('Mint address not registered');
    }

    // Retrieve deposited amount.
    const depositedAmount = dingo.toSatoshi((await dingo.getReceivedAmountByAddress(dingoSettings.depositConfirmations, depositAddress)).toString());
    const depositedAmountAfterTax = meetsTax(depositedAmount) ? amountAfterTax(depositedAmount) : 0n;
    const unconfirmedAmount = dingo.toSatoshi((await dingo.getReceivedAmountByAddress(0, depositAddress)).toString()) - depositedAmount;
    const unconfirmedAmountAfterTax = meetsTax(unconfirmedAmount) ? amountAfterTax(unconfirmedAmount) : 0n;

    // Retrieve minted amount.
    const {mintNonce, mintedAmount} = await smartContract.getMintHistory(mintAddress, depositAddress);

    res.send(await createTimedAndSignedMessage({
      mintNonce: mintNonce.toString(),
      mintAddress: mintAddress,
      depositAddress: depositAddress,
      depositedAmount: depositedAmountAfterTax.toString(),
      unconfirmedAmount: unconfirmedAmountAfterTax.toString(),
      mintedAmount: mintedAmount.toString()
    }));
  }));

  app.post('/createMintTransaction', createRateLimit(5, 1), asyncHandler(async (req, res) => {
    const data = req.body;
    const mintAddress = data.mintAddress;
    if (!(await smartContract.isAddress(mintAddress))) {
      throw new Error('mintAddress missing or invalid');
    }

    // Retrieve deposit address.
    const depositAddress = await database.getMintDepositAddress(mintAddress);
    if (depositAddress === null) {
      throw new Error('Mint address not registered');
    }

    // Retrieve deposited amount.
    const depositedAmount = dingo.toSatoshi((await dingo.getReceivedAmountByAddress(dingoSettings.depositConfirmations, depositAddress)).toString());
    const depositedAmountAfterTax = amountAfterTax(depositedAmount);

    // Retrieve minted amount.
    const {mintNonce, mintedAmount} = await smartContract.getMintHistory(mintAddress, depositAddress);

    let mintAmount = BigInt(depositedAmountAfterTax) - BigInt(mintedAmount);
    if (mintAmount < 0n) {
      mintAmount = 0n;
    }
    mintAmount = mintAmount.toString();

    const signature = smartContract.signMintTransaction(smartContractSettings.chainId, mintAddress, mintNonce, depositAddress, mintAmount);

    res.send(await createTimedAndSignedMessage({
      mintAddress: mintAddress,
      mintNonce: mintNonce,
      depositAddress: depositAddress,
      mintAmount: mintAmount,
      onContractVerification: {
        v: signature.v,
        r: signature.r,
        s: signature.s
      }
    }));
  }));

  app.post('/queryBurnHistory', createRateLimit(10, 10), asyncHandler(async (req, res) => {
    const data = req.body;
    const burnAddress = data.burnAddress;
    if (!smartContract.isAddress(burnAddress)) {
      throw new Error('burnAddress missing or invalid');
    }

    const burnHistory = await smartContract.getBurnHistory(burnAddress);

    for (const i in burnHistory) {
      const w = await database.getWithdrawal(burnAddress, i);
      burnHistory[i].status = w === null ? null : BigInt(w.approvedTax) === BigInt(0) ? "SUBMITTED" : "APPROVED";
    }

    res.send(await createTimedAndSignedMessage({
      burnHistory: burnHistory
    }));
  }));

  app.post('/submitWithdrawal', createRateLimit(1, 5), asyncHandler(async (req, res) => {
    const data = req.body;
    const burnAddress = data.burnAddress;
    const burnIndex = data.burnIndex;
    if (!smartContract.isAddress(burnAddress)) {
      throw new Error('burnAddress missing or invalid');
    }

    await acquire(async () => {
      if (await database.getWithdrawal(burnAddress, burnIndex) !== null) {
        throw new Error('Withdrawal already submitted');
      }

      const { burnDestination, burnAmount } = await smartContract.getBurnHistory(burnAddress, burnIndex);
      if (!(await dingo.verifyAddress(burnDestination))) {
        throw new Error('Withdrawal address is not a valid Dingo address');
      }
      if (burnAmount < FLAT_FEE) {
        throw new Error('Amount too little');
      }

      await database.registerWithdrawal(burnAddress, burnIndex);

      res.send(await createTimedAndSignedMessage({}));
    });
  }));

  app.post('/triggerReconfigurationEvent', createRateLimit(20, 1), asyncHandler(async (req, res) => {
    if(!publicSettings.supportReconfiguration) {
      throw new Error("reconfiguration event does not have support from this node.")
    }
    if(RECONFIGURING) {
      throw new Error("re-configuration event is already underway.");
    }
    let ourNewAddresses = {addresses: []};
    for(const x of publicSettings.authorityNodes) {
      ourNewAddresses["addresses"].push(x.newWalletAddress)
    }
<<<<<<< HEAD
=======
    console.log("triggerReconfigurationEvent");
>>>>>>> ec6bbb5e
    const data = req.body
    await validateTimedAndSignedMessage(data, publicSettings.authorityNodes[publicSettings.payoutCoordinator].walletAddress);
    let result = 
    {
      msg: "",
<<<<<<< HEAD
      configNonce: publicSettings.configurationNonce,
      newAuthorityAddresses: ourNewAddresses.addresses,
      newAuthorityThreshold: publicSettings.newAuthorityThreshold,
      newMinBurnAmount: publicSettings.newMinBurnAmount,
    };
    const signature = smartContract.signConfigure(smartContractSettings.chainId, publicSettings.configurationNonce, ourNewAddresses.addresses, publicSettings.newAuthorityThreshold, publicSettings.newMinBurnAmount)
    
    if(
      JSON.stringify(ourNewAddresses["addresses"]) === JSON.stringify(data.data.addresses) &&
      data.data.newAuthorityThreshold === publicSettings.newAuthorityThreshold &&
      data.data.newMinBurnAmount === publicSettings.newMinBurnAmount
      ) {
      result["msg"] = "consensus pass";
      result["v"] = signature.v;
      result["r"] = signature.r;
      result["s"] = signature.s;
=======
      configNonce: 0,
      newAuthorityAddresses: ourNewAddresses.addresses,
      newAuthorityThreshold: 3,
      newMinBurnAmount: 1000000000,
    };
    const signature = smartContract.signConfigure(smartContractSettings.chainId, 0, ourNewAddresses.addresses, 3, 1000000000)

    if(JSON.stringify(ourNewAddresses["addresses"] === JSON.stringify(data.addresses))) {
      result["msg"] = "consensus pass"
      result["v"] = signature.v
      result["r"] = signature.r
      result["s"] = signature.s
>>>>>>> ec6bbb5e
    } else {
      result["msg"] = "consensus failure"
    }
    res.send(await createTimedAndSignedMessage(result));
  }))

  app.post('/log',
    createRateLimit(5, 1),
    asyncHandler(async (req, res) => {
      const data = req.body;
      await validateTimedAndSignedMessageOne(data, publicSettings.authorityNodes.map((x) => x.walletAddress));
      res.send({ log: await util.promisify(fs.readFile)('log.txt', 'utf8') });
    }));

  app.post('/stats',
    createRateLimit(5, 1),
    asyncHandler(async (req, res) => {
      acquireStats(async () => {
        if (stats === null || ((new Date()).getTime() - stats.time) >= 1000 * 60 * 10) {
          stats = {
            version: version,
            height: height,
            time: (new Date()).getTime(),
            publicSettings: publicSettings,
            dingoSettings: dingoSettings,
            smartContractSettings: {
              provider: smartContractSettings.provider,
              chainId: smartContractSettings.chainId,
              contractAddress: smartContractSettings.contractAddress
            },
            confirmedDeposits: {},
            unconfirmedDeposits: {},
            withdrawals: {},
            confirmedUtxos: {},
            unconfirmedUtxos: {}
          };

          stats.publicSettings.walletAddress = smartContract.getAccountAddress()

          // Process deposits.
          const depositAddresses = await database.getMintDepositAddresses();
          const computeDeposits = async (confirmations, output) => {
            output.count = depositAddresses.length;
            const depositedAmounts = await dingo.getReceivedAmountByAddresses(confirmations, depositAddresses.map((x) => x.depositAddress));
            const totalDepositedAmount = Object.values(depositedAmounts).reduce((a, b) => a + BigInt(dingo.toSatoshi(b.toString())), 0n).toString();
            const totalApprovableTax = Object.values(depositedAmounts).reduce((a, b) => {
              const amount = BigInt(dingo.toSatoshi(b.toString()));
              if (meetsTax(amount)) {
                return a + BigInt(taxAmount(amount));
              } else {
                return a;
              }
            }, 0n).toString();
            const totalApprovedTax = depositAddresses.reduce((a, b) => a + BigInt(b.approvedTax), 0n).toString();
            const remainingApprovableTax = (BigInt(totalApprovableTax) - BigInt(totalApprovedTax)).toString();

            output.totalDepositedAmount = totalDepositedAmount;
            output.totalApprovableTax = totalApprovableTax;
            output.totalApprovedTax = totalApprovedTax;
            output.remainingApprovableTax = remainingApprovableTax;
          };
          await computeDeposits(dingoSettings.depositConfirmations, stats.confirmedDeposits);
          await computeDeposits(0, stats.unconfirmedDeposits);

          // Process withdrawals.
          const withdrawals = await database.getWithdrawals();
          stats.withdrawals.count = withdrawals.length;
          const burnAmounts = withdrawals.length === 0
            ? []
            : (await smartContract.getBurnHistoryMultiple(withdrawals.map((x) => x.burnAddress), withdrawals.map((x) => x.burnIndex))).map((x) => x.burnAmount);
          stats.withdrawals.totalBurnedAmount = burnAmounts.reduce((a, b) => a + BigInt(b.toString()), 0n).toString();
          stats.withdrawals.totalApprovableAmount = 0n;
          stats.withdrawals.totalApprovedAmount = withdrawals.reduce((a, b) => a + BigInt(b.approvedAmount), 0n).toString();
          stats.withdrawals.totalApprovableTax = 0n;
          stats.withdrawals.totalApprovedTax = withdrawals.reduce((a, b) => a + BigInt(b.approvedTax), 0n).toString();
          for (const b of burnAmounts) {
            if (meetsTax(b)) {
              stats.withdrawals.totalApprovableAmount += BigInt(amountAfterTax(b));
              stats.withdrawals.totalApprovableTax += BigInt(taxAmount(b));
            }
          }
          stats.withdrawals.totalApprovableAmount = stats.withdrawals.totalApprovableAmount.toString();
          stats.withdrawals.totalApprovableTax = stats.withdrawals.totalApprovableTax.toString();
          stats.withdrawals.remainingApprovableAmount = (BigInt(stats.withdrawals.totalApprovableAmount) - BigInt(stats.withdrawals.totalApprovedAmount)).toString();
          stats.withdrawals.remainingApprovableTax = (BigInt(stats.withdrawals.totalApprovableTax) - BigInt(stats.withdrawals.totalApprovedTax)).toString();

          // Process UTXOs.
          const computeUtxos = async (changeConfirmations, depositConfirmations, output) => {
            const changeUtxos = await dingo.listUnspent(changeConfirmations, [dingoSettings.changeAddress]);
            const depositUtxos = await dingo.listUnspent(depositConfirmations, depositAddresses.map((x) => x.depositAddress));
            output.totalChangeBalance = changeUtxos.reduce((a, b) => a + BigInt(dingo.toSatoshi(b.amount.toString())), 0n).toString();
            output.totalDepositsBalance = depositUtxos.reduce((a, b) => a + BigInt(dingo.toSatoshi(b.amount.toString())), 0n).toString();
          };
          await computeUtxos(dingoSettings.changeConfirmations, dingoSettings.depositConfirmations, stats.confirmedUtxos);
          await computeUtxos(0, 0, stats.unconfirmedUtxos);
        }
        res.send(await createTimedAndSignedMessage(stats));
      });
    })
  );

  // Compute pending payouts:
  // 1) Tax payouts from deposits (10 + 1%).
  // 2) Withdrawal payouts.
  // 3) Tax payouts from withdrawals (10 + 1%).
  const computePendingPayouts = async (processDeposits, processWithdrawals) => {

    const depositTaxPayouts = []; // Track which deposit taxes are being paid.
    const withdrawalPayouts = []; // Track which withdrawals are being paid.
    const withdrawalTaxPayouts = []; // Track which withdrawal taxes are being paid.

    // Compute tax from deposits.
    if (processDeposits) {
      const deposited = await dingo.listReceivedByAddress(dingoSettings.depositConfirmations);
      const nonEmptyMintDepositAddresses = (await database.getMintDepositAddresses(Object.keys(deposited)));
      for (const a of nonEmptyMintDepositAddresses) {
        const depositedAmount = dingo.toSatoshi(deposited[a.depositAddress].amount.toString());
        if (meetsTax(depositedAmount)) {
          const approvedTax = BigInt(a.approvedTax);
          const approvableTax = BigInt(taxAmount(depositedAmount));
          if (approvableTax > approvedTax) {
            const payoutAmount = approvableTax - approvedTax;
            depositTaxPayouts.push({ depositAddress: a.depositAddress, amount: payoutAmount.toString() });
          } else if (approvableTax < approvedTax) {
            throw new Error('Deposit approved tax exceeds approvable');
          }
        }
      }
    }

    // Query unapproved withdrawals.
    if (processWithdrawals) {
      const unapprovedWithdrawals = await database.getUnapprovedWithdrawals();
      const burnAddresses = unapprovedWithdrawals.map((x) => x.burnAddress);
      const burnIndexes = unapprovedWithdrawals.map((x) => x.burnIndex);
      const burnDestinations = [];
      const burnAmounts = [];
      for (const b of await smartContract.getBurnHistoryMultiple(burnAddresses, burnIndexes)) {
        burnDestinations.push(b.burnDestination);
        burnAmounts.push(b.burnAmount);
      }
      // Compute unapproved withdrawal payouts and tax from withdrawals.
      for (const i in burnDestinations) {
        if (meetsTax(burnAmounts[i])) {
          withdrawalPayouts.push({
            burnAddress: burnAddresses[i],
            burnIndex: burnIndexes[i],
            burnDestination: burnDestinations[i],
            amount: amountAfterTax(burnAmounts[i]).toString() });
          withdrawalTaxPayouts.push({
            burnAddress: burnAddresses[i],
            burnIndex: burnIndexes[i],
            burnDestination: burnDestinations[i],
            amount: taxAmount(burnAmounts[i]).toString() });
        }
      }
    }

    return {
      depositTaxPayouts: depositTaxPayouts,
      withdrawalPayouts: withdrawalPayouts,
      withdrawalTaxPayouts: withdrawalTaxPayouts
    };
  };
  app.post('/computePendingPayouts',
    createRateLimit(5, 1),
    asyncHandler(async (req, res) => {
      const data = await validateTimedAndSignedMessageOne(req.body, publicSettings.authorityNodes.map((x) => x.walletAddress));
      res.send(await createTimedAndSignedMessage(await computePendingPayouts(data.processDeposits, data.processWithdrawals)));
    }));

  const validatePayouts = async (depositTaxPayouts, withdrawalPayouts, withdrawalTaxPayouts) => {

    const totalTax = depositTaxPayouts.reduce((a, b) => a + BigInt(b.amount), 0n) + withdrawalTaxPayouts.reduce((a, b) => a + BigInt(b.amount), 0n);
    const networkFee = BigInt(depositTaxPayouts.length + withdrawalPayouts.length) * PAYOUT_NETWORK_FEE_PER_TX;
    if (totalTax < networkFee) {
      throw new Error(`Insufficient tax to cover network fees of ${dingo.fromSatoshi(networkFee)}`);
    }

    // Check if requested tax from deposits does not exceed taxable.
    const deposited = await dingo.listReceivedByAddress(dingoSettings.depositConfirmations);
    const depositAddresses = {};
    (await database.getMintDepositAddresses(Object.keys(deposited))).forEach((x) => depositAddresses[x.depositAddress] = x);

    for (const p of depositTaxPayouts) {
      if (!(p.depositAddress in deposited)) {
        throw new Error('Dingo address has zero balance');
      }
      if (!(p.depositAddress in depositAddresses)) {
        throw new Error('Dingo address not registered');
      }
      const depositedAmount = dingo.toSatoshi(deposited[p.depositAddress].amount.toString());
      if (!meetsTax(depositedAmount)) {
        throw new Error('Deposited amount insufficient');
      }
      const approvedTax = BigInt(depositAddresses[p.depositAddress].approvedTax);
      const approvableTax = BigInt(taxAmount(depositedAmount));
      if (BigInt(p.amount) + approvedTax > approvableTax) {
        throw new Error('Requested tax amount more than remaining approvable tax');
      }
    }

    // Query unapproved withdrawals.
    if (withdrawalPayouts.length !== withdrawalTaxPayouts.length) {
      throw new Error('Withdrawal and withdrawal tax payouts mismatch in count');
    }
    // Compute unapproved withdrawal payouts and tax from withdrawals.
    for (const i in withdrawalPayouts) {
      const burnAddress = withdrawalPayouts[i].burnAddress;
      const burnIndex = withdrawalPayouts[i].burnIndex;
      if (burnAddress !== withdrawalTaxPayouts[i].burnAddress || burnIndex !== withdrawalTaxPayouts[i].burnIndex) {
        throw new Error('Mismatch in withdrawal and withdrawal tax payout details');
      }
      const withdrawal = await database.getWithdrawal(burnAddress, burnIndex);
      if (withdrawal === null) {
        throw new Error('Withdrawal not registered');
      }
      if (BigInt(withdrawal.approvedAmount) !== BigInt('0') || BigInt(withdrawal.approvedTax) !== BigInt('0')) {
        throw new Error('Withdrawal already approved');
      }
      const { burnDestination, burnAmount } = await smartContract.getBurnHistory(burnAddress, burnIndex);
      if (withdrawalPayouts[i].burnDestination !== burnDestination) {
        throw new Error('Withdrawal destination incorrect');
      }
      if (withdrawalTaxPayouts[i].burnDestination !== burnDestination) {
        throw new Error('Withdrawal tax destination incorrect');
      }
      if (BigInt(withdrawalPayouts[i].amount) !== BigInt(amountAfterTax(burnAmount))) {
        throw new Error('Withdrawal amount incorrect');
      }
      if (BigInt(withdrawalTaxPayouts[i].amount) !== BigInt(taxAmount(burnAmount))) {
        throw new Error('Withdrawal tax amount incorrect');
      }
    }

  };

  // Computes UTXOs among deposits and change.
  const computeUnspent = async () => {
    const changeUtxos = await dingo.listUnspent(dingoSettings.changeConfirmations, [dingoSettings.changeAddress]);
    const deposited = await dingo.listReceivedByAddress(dingoSettings.depositConfirmations);
    const nonEmptyMintDepositAddresses = (await database.getMintDepositAddresses(Object.keys(deposited)));
    const depositUtxos = await dingo.listUnspent(dingoSettings.depositConfirmations, nonEmptyMintDepositAddresses.map((x) => x.depositAddress));
    return changeUtxos.concat(depositUtxos);
  };

  app.post('/computeUnspent',
    createRateLimit(5, 1),
    asyncHandler(async (req, res) => {
      const data = await validateTimedAndSignedMessageOne(req.body, publicSettings.authorityNodes.map((x) => x.walletAddress));
      res.send(await createTimedAndSignedMessage({ unspent: await computeUnspent() }));
    }));

  // Checks if UTXOs exist among deposits and change.
  const validateUnspent = async (unspent) => {
    const _unspent = await computeUnspent();

    const hash = (x) => `${x.txid}|${x.vout}|${x.address}|${x.scriptPubKey}|${x.amount}`;

    const _unspent_set = new Set();
    for (const x of _unspent) {
      _unspent_set.add(hash(x));
    }

    for (const x of unspent) {
      if (!_unspent_set.has(hash(x))) {
        throw new Error('Non-existent UTXO');
      }
    }
  };

  // Compute vouts for raw transaction from payouts and UTXOs.
  const computeVouts = async (depositTaxPayouts, withdrawalPayouts, withdrawalTaxPayouts, unspent) => {

    // Process withdrawal payouts.
    const vouts = {};
    for (const p of withdrawalPayouts) {
      if (p.burnDestination in vouts) {
        vouts[p.burnDestination] += BigInt(p.amount);
      } else {
        vouts[p.burnDestination] = BigInt(p.amount);
      }
    }

    // Compute tax payouts.
    const totalTax = depositTaxPayouts.reduce((a, b) => a + BigInt(b.amount), 0n) + withdrawalTaxPayouts.reduce((a, b) => a + BigInt(b.amount), 0n);
    const networkFee = BigInt(depositTaxPayouts.length + withdrawalPayouts.length) * PAYOUT_NETWORK_FEE_PER_TX;
    if (totalTax < networkFee) {
      throw new Error(`Insufficient tax for network fee of ${networkFee}`);
    }
    const taxPayoutPerPayee = (totalTax - networkFee) / BigInt(dingoSettings.taxPayoutAddresses.length);
    for (const a of dingoSettings.taxPayoutAddresses) {
      if (a in vouts) {
        vouts[a] += taxPayoutPerPayee;
      } else {
        vouts[a] = taxPayoutPerPayee;
      }
    }

    // Compute total payout.
    const totalPayout = Object.values(vouts).reduce((a, b) => a + b, 0n);

    // Compute change.
    const totalUnspent = unspent.reduce((a, b) => a + BigInt(dingo.toSatoshi(b.amount.toString())), BigInt(0));
    const change = totalUnspent - totalPayout - networkFee; // Rounding errors from taxPayout / N is absorbed into change here.
    if (change < 0) {
      throw new Error('Insufficient funds');
    }
    if (change > 0) {
      if (dingoSettings.changeAddress in vouts) {
        vouts[dingoSettings.changeAddress] += change;
      } else {
        vouts[dingoSettings.changeAddress] = change;
      }
    }

    // Convert to string.
    const voutsFinal = {};
    for (const address of Object.keys(vouts)) {
      if (vouts[address] >= DUST_THRESHOLD) {
        voutsFinal[address] = dingo.fromSatoshi(vouts[address].toString());
      }
    }

    return voutsFinal;
  };

  const applyPayouts = async (depositTaxPayouts, withdrawalPayouts, withdrawalTaxPayouts) => {
    const depositAddresses = {};
    (await database.getMintDepositAddresses(depositTaxPayouts.map((x) => x.depositAddress))).forEach((x) => depositAddresses[x.depositAddress] = x);
    for (const p of depositTaxPayouts) {
      const previousTax = BigInt(depositAddresses[p.depositAddress].approvedTax);
      const tax = BigInt(p.amount);
      depositAddresses[p.depositAddress].approvedTax = (previousTax + tax).toString();
    }
    await database.updateMintDepositAddresses(Object.values(depositAddresses));

    const withdrawals = [];
    for (const i in withdrawalPayouts) {
      const withdrawal = await database.getWithdrawal(withdrawalPayouts[i].burnAddress, withdrawalPayouts[i].burnIndex);
      const previousApprovedAmount = BigInt(withdrawal.approvedAmount);
      const previousApprovedTax = BigInt(withdrawal.approvedTax);
      const amount = BigInt(withdrawalPayouts[i].amount);
      const tax = BigInt(withdrawalTaxPayouts[i].amount);
      withdrawal.approvedAmount = (previousApprovedAmount + amount).toString();
      withdrawal.approvedTax = (previousApprovedTax + tax).toString();
      withdrawals.push(withdrawal);
    }
    await database.updateWithdrawals(withdrawals);
  };

  const makeApprovePayoutsHandler = (test) => {
    return async (req, res) => {
      await acquire(async () => {
        // Extract info.
        let { depositTaxPayouts, withdrawalPayouts, withdrawalTaxPayouts, unspent, approvalChain } =
          await validateTimedAndSignedMessage(req.body, publicSettings.authorityNodes[publicSettings.payoutCoordinator].walletAddress);

        // Validate unspent.
        await validateUnspent(unspent);

        // Validate payouts.
        await validatePayouts(depositTaxPayouts, withdrawalPayouts, withdrawalTaxPayouts);

        // Compute vouts.
        const vouts = await computeVouts(depositTaxPayouts, withdrawalPayouts, withdrawalTaxPayouts, unspent);

        if (approvalChain === null) {
          approvalChain = await dingo.createRawTransaction(unspent, vouts);
        }

        // Validate utxos and payouts against transaction and sign.
        await dingo.verifyRawTransaction(unspent, vouts, approvalChain);

        if (!test) {
          const approvalChainNext = await dingo.signRawTransaction(approvalChain);
          await applyPayouts(depositTaxPayouts, withdrawalPayouts, withdrawalTaxPayouts);
          res.send(await createTimedAndSignedMessage({ approvalChain: approvalChainNext }));
        } else {
          await dingo.signRawTransaction(approvalChain);
          res.send(await createTimedAndSignedMessage({ approvalChain: approvalChain }));
        }
      });
    };
  };
  app.post('/approvePayouts',
    asyncHandler(makeApprovePayoutsHandler(false)));
  app.post('/approvePayoutsTest',
    asyncHandler(makeApprovePayoutsHandler(true)));

  app.post('/dumpDatabase',
    async (req, res) => {
      const data = req.body;
      await validateTimedAndSignedMessageOne(data, publicSettings.authorityNodes.map((x) => x.walletAddress));
      res.send({ sql: await database.dump(databaseSettings.databasePath) });
    });

  let server = null;
  app.post('/dingoDoesAHarakiri',
    async (req, res) => {
      const data = req.body;
      await validateTimedAndSignedMessageOne(data, publicSettings.authorityNodes.map((x) => x.walletAddress));
      console.log(`TERMINATING! Suicide signal received from ${req.header('x-forwarded-for')}`);
      res.send();
      server.close();
    });

  app.use((err, req, res, _next) => {
    if (err instanceof IPBlockedError) {
      res.status(401).send(`Access forbidden from ${req.header('x-forwarded-for')}`);
    } else {
      res.status(err.status || 500).send('Internal server error');
    }
  })

  server = https.createServer({
    key: fs.readFileSync(sslSettings.keyPath),
    cert: fs.readFileSync(sslSettings.certPath),
    SNICallback: (domain, cb) => {
      cb(null, tls.createSecureContext({
        key: fs.readFileSync(sslSettings.keyPath),
        cert: fs.readFileSync(sslSettings.certPath),
      }));
    }
  }, app).listen(publicSettings.port, () => {
    console.log(`Started on port ${publicSettings.port}`);
  });

})();<|MERGE_RESOLUTION|>--- conflicted
+++ resolved
@@ -356,16 +356,11 @@
     for(const x of publicSettings.authorityNodes) {
       ourNewAddresses["addresses"].push(x.newWalletAddress)
     }
-<<<<<<< HEAD
-=======
-    console.log("triggerReconfigurationEvent");
->>>>>>> ec6bbb5e
     const data = req.body
     await validateTimedAndSignedMessage(data, publicSettings.authorityNodes[publicSettings.payoutCoordinator].walletAddress);
     let result = 
     {
       msg: "",
-<<<<<<< HEAD
       configNonce: publicSettings.configurationNonce,
       newAuthorityAddresses: ourNewAddresses.addresses,
       newAuthorityThreshold: publicSettings.newAuthorityThreshold,
@@ -382,11 +377,6 @@
       result["v"] = signature.v;
       result["r"] = signature.r;
       result["s"] = signature.s;
-=======
-      configNonce: 0,
-      newAuthorityAddresses: ourNewAddresses.addresses,
-      newAuthorityThreshold: 3,
-      newMinBurnAmount: 1000000000,
     };
     const signature = smartContract.signConfigure(smartContractSettings.chainId, 0, ourNewAddresses.addresses, 3, 1000000000)
 
@@ -395,7 +385,6 @@
       result["v"] = signature.v
       result["r"] = signature.r
       result["s"] = signature.s
->>>>>>> ec6bbb5e
     } else {
       result["msg"] = "consensus failure"
     }
