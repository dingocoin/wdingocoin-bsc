"use strict";

const express = require('express');
const database = require('./database.js');
const dingo = require('./dingo');
const smartContract = require('./smartContract.js');
const cors = require('cors');
const crypto = require('crypto');
const fs = require('fs');
const rateLimit = require("express-rate-limit");
const { IPBlockedError, default: ipfilter } = require('express-ip-filter-middleware');
const morgan = require('morgan');
const childProcess = require('child_process');
const AsyncLock = require('async-lock');
const util = require('util');
const https = require('https');
const tls = require('tls');
const got = require('got');
const { createProxyMiddleware } = require('http-proxy-middleware');

const LOCALHOST = '127.0.0.1';

function getAuthorityLink(x) {
  return `https://${x.hostname}:8443`;
}

const FLAT_FEE = BigInt(dingo.toSatoshi('10'));
const DUST_THRESHOLD = BigInt(dingo.toSatoshi('1'));
const PAYOUT_NETWORK_FEE_PER_TX = BigInt(dingo.toSatoshi('20')); // Add this to network fee for each deposit / withdrawal.
let RECONFIGURING = false;

function meetsTax(x) {
  return BigInt(x) >= FLAT_FEE;
}

function taxAmount(x) {
  if (!meetsTax(x)) {
    throw new Error('Amount fails to meet tax');
  }
  return (FLAT_FEE + (BigInt(x) - FLAT_FEE) / 100n).toString();
}

function amountAfterTax(x) {
  if (!meetsTax(x)) {
    throw new Error('Amount fails to meet tax');
  }
  return (BigInt(x) - (FLAT_FEE + (BigInt(x) - FLAT_FEE) / 100n)).toString();
}

function asyncHandler(fn) {
  return async function (req, res) {
    try {
      return await fn(req, res);
    } catch (err) {
      const stream = fs.createWriteStream("log.txt", {flags:'a'});
      stream.write(`>>>>> ERROR START [${(new Date()).toUTCString()}] >>>>>\n`);
      stream.write(err.stack + '\n' + req.path + '\n' + JSON.stringify(req.body, null, 2) + '\n');
      stream.write('<<<<<< ERROR END <<<<<<\n');
      stream.end();
      res.status(500).json(err.stack);
    }
  };
}

// wtf js
function isObject(x) {
  return typeof x === 'object' && x !== null && !Array.isArray(x);
}

(async function main() {
<<<<<<< HEAD
  const validNetworks = ["bsc", "mumbai"];
=======
  const validNetworks = ["bsc", "mumbai", "mumbai-solo"];
>>>>>>> a7e8defa
  const syncDelayThreshold = 15;
  const args = process.argv.slice(2);
  if(args.length <= 0) {
    throw new Error("No startup arguments provided. Example startup: TODO")
  }
  if(!validNetworks.includes(args[0])) {
    throw new Error(`${args[0]} network is not a valid network. Valid networks are: ${validNetworks.join(', ')}`)
  }
  const network = args[0];
  const settingsFolder = args.length >= 2 ? args[1] : 'settings';
  const databaseSettings = JSON.parse(fs.readFileSync(`${settingsFolder}/database.json`));
  const smartContractSettings = JSON.parse(fs.readFileSync(`${settingsFolder}/smartContract.json`));
  const networkSettings = JSON.parse(fs.readFileSync(`${settingsFolder}/networks.json`))
  const privateSettings = JSON.parse(fs.readFileSync(`${settingsFolder}/private.DO_NOT_SHARE_THIS.json`));
  const sslSettings = JSON.parse(fs.readFileSync(`${settingsFolder}/ssl.json`));

  // Initialize services.
  smartContract.loadProvider(networkSettings[network].provider);
  smartContract.loadContract(smartContractSettings.contractAbi, networkSettings[network].contractAddress);
  smartContract.loadAccount(privateSettings.walletPrivateKey);
  database.load(databaseSettings.databasePath);
  async function post(link, data) {
    const r = await got.post(
      link,
      {
        json: data,
        timeout: { request: 5000 }
      }).json();
    return r;
  }

  // DB write lock.
  const lock = new AsyncLock();
  const acquire = function (fn) {
    return lock.acquire('lock', fn);
  };

  // Stats lock.
  const statsLock = new AsyncLock();
  const acquireStats = function (fn) {
    return statsLock.acquire('statsLock', fn);
  };
  let stats = null;

  // Utility functions.
  const createIpFilter = (x) => ipfilter({
    mode: 'whitelist',
    allow: x
  });
  const createRateLimit = (windowS, count) => rateLimit({ windowMs: windowS * 1000, max: count });
  const createTimedAndSignedMessage = async (x) => {
    if (!isObject(x)) {
      throw new Error(`Cannot sign non-object ${JSON.stringify(x)}`);
    }
    const blockchainInfo = await dingo.getBlockchainInfo();
    x.valDingoHeight = blockchainInfo.blocks - syncDelayThreshold;
    x.valDingoHash = await dingo.getBlockHash(blockchainInfo.blocks - syncDelayThreshold);
    return smartContract.createSignedMessage(x);
  }
  const validateTimedAndSignedMessage = async (x, walletAddress, discard=true) => {
    if (!isObject(x.data)) {
      throw new Error('Data is non-object');
    }
    const blockchainInfo = await dingo.getBlockchainInfo();
    if (x.data.valDingoHeight < blockchainInfo.blocks - 2 * syncDelayThreshold) {
      throw new Error('Message expired');
    }
    if (x.data.valDingoHash !== await dingo.getBlockHash(x.data.valDingoHeight)) {
      throw new Error('Verification failed: incorrect chain');
    }
    return smartContract.validateSignedMessage(x, walletAddress, discard);
  }
  const validateTimedAndSignedMessageOne = async (x, walletAddresses, discard=true) => {
    if (!isObject(x.data)) {
      throw new Error(`Data is non-object: ${JSON.stringify(x)}`);
    }
    const blockchainInfo = await dingo.getBlockchainInfo();
    if (x.data.valDingoHeight < blockchainInfo.blocks - 2 * syncDelayThreshold) {
      throw new Error('Message expired');
    }
    if (x.data.valDingoHash !== await dingo.getBlockHash(x.data.valDingoHeight)) {
      throw new Error('Verification failed: incorrect chain');
    }
    return smartContract.validateSignedMessageOne(x, walletAddresses, discard);
  }


  // Compute version on launch.
  const version = {
    repository: childProcess.execSync('git config --get remote.origin.url').toString().trim(),
    hash: childProcess.execSync('git rev-parse HEAD').toString().trim(),
    timestamp: parseInt(childProcess.execSync('git --no-pager log --pretty=format:"%at" -n1').toString().trim()) * 1000,
    clean: childProcess.execSync('git diff --stat').toString().trim() === '',
    dingoVersion: await dingo.getClientVersion()
  };

  const height = await dingo.getBlockCount();

  const app = express();
  app.use(cors());
  app.use(express.json());

  app.post('/ping', createRateLimit(10, 10), asyncHandler(async (req, res) => {
    res.send(await createTimedAndSignedMessage({ timestamp: Date.now() }));
  }));

  app.post('/generateDepositAddress', createRateLimit(20, 1), asyncHandler(async (req, res) => {
    const data = req.body;
    const mintAddress = data.mintAddress;
    if (!smartContract.isAddress(mintAddress)) {
      throw new Error('mintAddress missing or invalid');
    }

    res.send(await createTimedAndSignedMessage({
      mintAddress: data.mintAddress,
      depositAddress: await dingo.getNewAddress()
    }));
  }));

  app.post('/registerMintDepositAddress', createRateLimit(20, 1), asyncHandler(async (req, res) => {
    const data = req.body;
    if (data.generateDepositAddressResponses.length !== networkSettings[network].authorityNodes.length) {
      throw new Error('Incorrect authority count');
    }
    const generateDepositAddressResponses = await Promise.all(data.generateDepositAddressResponses.map(
      (x, i) => validateTimedAndSignedMessage(x, networkSettings[network].authorityNodes[i].walletAddress)
    ));
    if (!generateDepositAddressResponses.every((x) => x.mintAddress === generateDepositAddressResponses[0].mintAddress)) {
      throw new Error('Consensus failure on mint address');
    }
    const mintAddress = generateDepositAddressResponses[0].mintAddress;
    if (!smartContract.isAddress(mintAddress)) {
      throw new Error('mintAddress missing or invalid');
    }

    await acquire(async () => {
      const depositAddresses = generateDepositAddressResponses.map((x) => x.depositAddress);
      if (await database.hasUsedDepositAddresses(depositAddresses)) {
        throw new Error('At least one deposit address has been previously registered');
      }

      // Register as previously used.
      await database.registerUsedDepositAddresses(depositAddresses);

      // Compute multisigDepositAddress.
      const { address: multisigDepositAddress, redeemScript } = await dingo.createMultisig(
        networkSettings[network].authorityThreshold, depositAddresses
      );
      try {
        await dingo.importAddress(redeemScript);
      } catch (err) {
      }

      // Register mintDepositAddress.
      await database.registerMintDepositAddress(mintAddress, multisigDepositAddress, redeemScript);

      res.send(await createTimedAndSignedMessage({
        depositAddress: multisigDepositAddress
      }));
    });
  }));

  app.post('/queryMintBalance', createRateLimit(10, 10), asyncHandler(async (req, res) => {
    const data = req.body;
    const mintAddress = data.mintAddress;
    if (!smartContract.isAddress(mintAddress)) {
      throw new Error('mintAddress missing or invalid');
    }

    // Retrieve deposit address.
    const depositAddress = await database.getMintDepositAddress(mintAddress);

    if (depositAddress === null) {
      throw new Error('Mint address not registered');
    }

    // Retrieve deposited amount.
    const depositedAmount = dingo.toSatoshi((await dingo.getReceivedAmountByAddress(networkSettings[network].depositConfirmations, depositAddress)).toString());
    const depositedAmountAfterTax = meetsTax(depositedAmount) ? amountAfterTax(depositedAmount) : 0n;
    const unconfirmedAmount = dingo.toSatoshi((await dingo.getReceivedAmountByAddress(0, depositAddress)).toString()) - depositedAmount;
    const unconfirmedAmountAfterTax = meetsTax(unconfirmedAmount) ? amountAfterTax(unconfirmedAmount) : 0n;

    // Retrieve minted amount.
    const {mintNonce, mintedAmount} = await smartContract.getMintHistory(mintAddress, depositAddress);

    res.send(await createTimedAndSignedMessage({
      mintNonce: mintNonce.toString(),
      mintAddress: mintAddress,
      depositAddress: depositAddress,
      depositedAmount: depositedAmountAfterTax.toString(),
      unconfirmedAmount: unconfirmedAmountAfterTax.toString(),
      mintedAmount: mintedAmount.toString()
    }));
  }));

  app.post('/createMintTransaction', createRateLimit(5, 1), asyncHandler(async (req, res) => {
    const data = req.body;
    const mintAddress = data.mintAddress;
    if (!(await smartContract.isAddress(mintAddress))) {
      throw new Error('mintAddress missing or invalid');
    }

    // Retrieve deposit address.
    const depositAddress = await database.getMintDepositAddress(mintAddress);
    if (depositAddress === null) {
      throw new Error('Mint address not registered');
    }

    // Retrieve deposited amount.
    const depositedAmount = dingo.toSatoshi((await dingo.getReceivedAmountByAddress(networkSettings[network].depositConfirmations, depositAddress)).toString());
    const depositedAmountAfterTax = amountAfterTax(depositedAmount);

    // Retrieve minted amount.
    const {mintNonce, mintedAmount} = await smartContract.getMintHistory(mintAddress, depositAddress);

    let mintAmount = BigInt(depositedAmountAfterTax) - BigInt(mintedAmount);
    if (mintAmount < 0n) {
      mintAmount = 0n;
    }
    mintAmount = mintAmount.toString();

    const signature = smartContract.signMintTransaction(smartContractSettings.chainId, mintAddress, mintNonce, depositAddress, mintAmount);

    res.send(await createTimedAndSignedMessage({
      mintAddress: mintAddress,
      mintNonce: mintNonce,
      depositAddress: depositAddress,
      mintAmount: mintAmount,
      onContractVerification: {
        v: signature.v,
        r: signature.r,
        s: signature.s
      }
    }));
  }));

  app.post('/queryBurnHistory', createRateLimit(10, 10), asyncHandler(async (req, res) => {
    const data = req.body;
    const burnAddress = data.burnAddress;
    if (!smartContract.isAddress(burnAddress)) {
      throw new Error('burnAddress missing or invalid');
    }

    const burnHistory = await smartContract.getBurnHistory(burnAddress);

    for (const i in burnHistory) {
      const w = await database.getWithdrawal(burnAddress, i);
      burnHistory[i].status = w === null ? null : BigInt(w.approvedTax) === BigInt(0) ? "SUBMITTED" : "APPROVED";
    }

    res.send(await createTimedAndSignedMessage({
      burnHistory: burnHistory
    }));
  }));

  app.post('/submitWithdrawal', createRateLimit(1, 5), asyncHandler(async (req, res) => {
    const data = req.body;
    const burnAddress = data.burnAddress;
    const burnIndex = data.burnIndex;
    if (!smartContract.isAddress(burnAddress)) {
      throw new Error('burnAddress missing or invalid');
    }

    await acquire(async () => {
      if (await database.getWithdrawal(burnAddress, burnIndex) !== null) {
        throw new Error('Withdrawal already submitted');
      }

      const { burnDestination, burnAmount } = await smartContract.getBurnHistory(burnAddress, burnIndex);
      if (!(await dingo.verifyAddress(burnDestination))) {
        throw new Error('Withdrawal address is not a valid Dingo address');
      }
      if (burnAmount < FLAT_FEE) {
        throw new Error('Amount too little');
      }

      await database.registerWithdrawal(burnAddress, burnIndex);

      res.send(await createTimedAndSignedMessage({}));
    });
  }));

  app.post('/triggerReconfigurationEvent', createRateLimit(20, 1), asyncHandler(async (req, res) => {
    if(!networkSettings[network].supportReconfiguration) {
      throw new Error("reconfiguration event does not have support from this node.")
    }
    if(RECONFIGURING) {
      throw new Error("re-configuration event is already underway.");
    }
    let ourNewAddresses = {addresses: []};
    for(const x of networkSettings[network].authorityNodes) {
      ourNewAddresses["addresses"].push(x.newWalletAddress)
    }
    const data = req.body
    await validateTimedAndSignedMessage(data, networkSettings[network].authorityNodes[networkSettings[network].payoutCoordinator].walletAddress);
    let result = 
    {
      msg: "",
      configNonce: networkSettings[network].configurationNonce,
      newAuthorityAddresses: ourNewAddresses.addresses,
      newAuthorityThreshold: networkSettings[network].newAuthorityThreshold,
      newMinBurnAmount: networkSettings[network].newMinBurnAmount,
    };
    const signature = smartContract.signConfigure(smartContractSettings.chainId, networkSettings[network].configurationNonce, ourNewAddresses.addresses, networkSettings[network].newAuthorityThreshold, networkSettings[network].newMinBurnAmount)

    if(
      JSON.stringify(ourNewAddresses["addresses"]) === JSON.stringify(data.data.addresses) &&
      data.data.newAuthorityThreshold === networkSettings[network].newAuthorityThreshold &&
      data.data.newMinBurnAmount === networkSettings[network].newMinBurnAmount
      ) {
      result["msg"] = "consensus pass";
      result["v"] = signature.v;
      result["r"] = signature.r;
      result["s"] = signature.s;
    };
    
    res.send(await createTimedAndSignedMessage(result));
  }))

  app.post('/log',
    createRateLimit(5, 1),
    asyncHandler(async (req, res) => {
      const data = req.body;
      await validateTimedAndSignedMessageOne(data, networkSettings[network].authorityNodes.map((x) => x.walletAddress));
      res.send({ log: await util.promisify(fs.readFile)('log.txt', 'utf8') });
    }));

  app.post('/stats',
    createRateLimit(5, 1),
    asyncHandler(async (req, res) => {
      acquireStats(async () => {
        if (stats === null || ((new Date()).getTime() - stats.time) >= 1000 * 60 * 10) {
          stats = {
            version: version,
            height: height,
            time: (new Date()).getTime(),
            networkSettings: networkSettings[network],
            dingoSettings: networkSettings[network],
            smartContractSettings: {
              provider: networkSettings[network].provider,
              chainId: networkSettings[network].chainId,
              contractAddress: networkSettings[network].contractAddress
            },
            confirmedDeposits: {},
            unconfirmedDeposits: {},
            withdrawals: {},
            confirmedUtxos: {},
            unconfirmedUtxos: {}
          };
          stats.networkSettings.walletAddress = smartContract.getAccountAddress()

          // Process deposits.
          const depositAddresses = await database.getMintDepositAddresses();
          const computeDeposits = async (confirmations, output) => {
            output.count = depositAddresses.length;
            const depositedAmounts = await dingo.getReceivedAmountByAddresses(confirmations, depositAddresses.map((x) => x.depositAddress));
            const totalDepositedAmount = Object.values(depositedAmounts).reduce((a, b) => a + BigInt(dingo.toSatoshi(b.toString())), 0n).toString();
            const totalApprovableTax = Object.values(depositedAmounts).reduce((a, b) => {
              const amount = BigInt(dingo.toSatoshi(b.toString()));
              if (meetsTax(amount)) {
                return a + BigInt(taxAmount(amount));
              } else {
                return a;
              }
            }, 0n).toString();
            const totalApprovedTax = depositAddresses.reduce((a, b) => a + BigInt(b.approvedTax), 0n).toString();
            const remainingApprovableTax = (BigInt(totalApprovableTax) - BigInt(totalApprovedTax)).toString();

            output.totalDepositedAmount = totalDepositedAmount;
            output.totalApprovableTax = totalApprovableTax;
            output.totalApprovedTax = totalApprovedTax;
            output.remainingApprovableTax = remainingApprovableTax;
          };
          await computeDeposits(networkSettings[network].depositConfirmations, stats.confirmedDeposits);
          await computeDeposits(0, stats.unconfirmedDeposits);

          // Process withdrawals.
          const withdrawals = await database.getWithdrawals();
          stats.withdrawals.count = withdrawals.length;
          const burnAmounts = withdrawals.length === 0
            ? []
            : (await smartContract.getBurnHistoryMultiple(withdrawals.map((x) => x.burnAddress), withdrawals.map((x) => x.burnIndex))).map((x) => x.burnAmount);
          stats.withdrawals.totalBurnedAmount = burnAmounts.reduce((a, b) => a + BigInt(b.toString()), 0n).toString();
          stats.withdrawals.totalApprovableAmount = 0n;
          stats.withdrawals.totalApprovedAmount = withdrawals.reduce((a, b) => a + BigInt(b.approvedAmount), 0n).toString();
          stats.withdrawals.totalApprovableTax = 0n;
          stats.withdrawals.totalApprovedTax = withdrawals.reduce((a, b) => a + BigInt(b.approvedTax), 0n).toString();
          for (const b of burnAmounts) {
            if (meetsTax(b)) {
              stats.withdrawals.totalApprovableAmount += BigInt(amountAfterTax(b));
              stats.withdrawals.totalApprovableTax += BigInt(taxAmount(b));
            }
          }
          stats.withdrawals.totalApprovableAmount = stats.withdrawals.totalApprovableAmount.toString();
          stats.withdrawals.totalApprovableTax = stats.withdrawals.totalApprovableTax.toString();
          stats.withdrawals.remainingApprovableAmount = (BigInt(stats.withdrawals.totalApprovableAmount) - BigInt(stats.withdrawals.totalApprovedAmount)).toString();
          stats.withdrawals.remainingApprovableTax = (BigInt(stats.withdrawals.totalApprovableTax) - BigInt(stats.withdrawals.totalApprovedTax)).toString();

          // Process UTXOs.
          const computeUtxos = async (changeConfirmations, depositConfirmations, output) => {
            const changeUtxos = await dingo.listUnspent(changeConfirmations, [networkSettings[network].dingoNetworkChangeAddress]);
            const depositUtxos = await dingo.listUnspent(depositConfirmations, depositAddresses.map((x) => x.depositAddress));
            output.totalChangeBalance = changeUtxos.reduce((a, b) => a + BigInt(dingo.toSatoshi(b.amount.toString())), 0n).toString();
            output.totalDepositsBalance = depositUtxos.reduce((a, b) => a + BigInt(dingo.toSatoshi(b.amount.toString())), 0n).toString();
          };

          await computeUtxos(networkSettings[network].changeConfirmations, networkSettings[network].depositConfirmations, stats.confirmedUtxos);
          await computeUtxos(0, 0, stats.unconfirmedUtxos);
        }
        res.send(await createTimedAndSignedMessage(stats));
      });
    })
  );

  // Compute pending payouts:
  // 1) Tax payouts from deposits (10 + 1%).
  // 2) Withdrawal payouts.
  // 3) Tax payouts from withdrawals (10 + 1%).
  const computePendingPayouts = async (processDeposits, processWithdrawals) => {

    const depositTaxPayouts = []; // Track which deposit taxes are being paid.
    const withdrawalPayouts = []; // Track which withdrawals are being paid.
    const withdrawalTaxPayouts = []; // Track which withdrawal taxes are being paid.

    // Compute tax from deposits.
    if (processDeposits) {
      const deposited = await dingo.listReceivedByAddress(networkSettings[network].depositConfirmations);
      const nonEmptyMintDepositAddresses = (await database.getMintDepositAddresses(Object.keys(deposited)));
      for (const a of nonEmptyMintDepositAddresses) {
        const depositedAmount = dingo.toSatoshi(deposited[a.depositAddress].amount.toString());
        if (meetsTax(depositedAmount)) {
          const approvedTax = BigInt(a.approvedTax);
          const approvableTax = BigInt(taxAmount(depositedAmount));
          if (approvableTax > approvedTax) {
            const payoutAmount = approvableTax - approvedTax;
            depositTaxPayouts.push({ depositAddress: a.depositAddress, amount: payoutAmount.toString() });
          } else if (approvableTax < approvedTax) {
            throw new Error('Deposit approved tax exceeds approvable');
          }
        }
      }
    }

    // Query unapproved withdrawals.
    if (processWithdrawals) {
      const unapprovedWithdrawals = await database.getUnapprovedWithdrawals();
      const burnAddresses = unapprovedWithdrawals.map((x) => x.burnAddress);
      const burnIndexes = unapprovedWithdrawals.map((x) => x.burnIndex);
      const burnDestinations = [];
      const burnAmounts = [];
      for (const b of await smartContract.getBurnHistoryMultiple(burnAddresses, burnIndexes)) {
        burnDestinations.push(b.burnDestination);
        burnAmounts.push(b.burnAmount);
      }
      // Compute unapproved withdrawal payouts and tax from withdrawals.
      for (const i in burnDestinations) {
        if (meetsTax(burnAmounts[i])) {
          withdrawalPayouts.push({
            burnAddress: burnAddresses[i],
            burnIndex: burnIndexes[i],
            burnDestination: burnDestinations[i],
            amount: amountAfterTax(burnAmounts[i]).toString() });
          withdrawalTaxPayouts.push({
            burnAddress: burnAddresses[i],
            burnIndex: burnIndexes[i],
            burnDestination: burnDestinations[i],
            amount: taxAmount(burnAmounts[i]).toString() });
        }
      }
    }

    return {
      depositTaxPayouts: depositTaxPayouts,
      withdrawalPayouts: withdrawalPayouts,
      withdrawalTaxPayouts: withdrawalTaxPayouts
    };
  };
  app.post('/computePendingPayouts',
    createRateLimit(5, 1),
    asyncHandler(async (req, res) => {
      const data = await validateTimedAndSignedMessageOne(req.body, networkSettings[network].authorityNodes.map((x) => x.walletAddress));
      res.send(await createTimedAndSignedMessage(await computePendingPayouts(data.processDeposits, data.processWithdrawals)));
    }));

  const validatePayouts = async (depositTaxPayouts, withdrawalPayouts, withdrawalTaxPayouts) => {

    const totalTax = depositTaxPayouts.reduce((a, b) => a + BigInt(b.amount), 0n) + withdrawalTaxPayouts.reduce((a, b) => a + BigInt(b.amount), 0n);
    const networkFee = BigInt(depositTaxPayouts.length + withdrawalPayouts.length) * PAYOUT_NETWORK_FEE_PER_TX;
    if (totalTax < networkFee) {
      throw new Error(`Insufficient tax to cover network fees of ${dingo.fromSatoshi(networkFee)}`);
    }

    // Check if requested tax from deposits does not exceed taxable.
    const deposited = await dingo.listReceivedByAddress(networkSettings[network].depositConfirmations);
    const depositAddresses = {};
    (await database.getMintDepositAddresses(Object.keys(deposited))).forEach((x) => depositAddresses[x.depositAddress] = x);

    for (const p of depositTaxPayouts) {
      if (!(p.depositAddress in deposited)) {
        throw new Error('Dingo address has zero balance');
      }
      if (!(p.depositAddress in depositAddresses)) {
        throw new Error('Dingo address not registered');
      }
      const depositedAmount = dingo.toSatoshi(deposited[p.depositAddress].amount.toString());
      if (!meetsTax(depositedAmount)) {
        throw new Error('Deposited amount insufficient');
      }
      const approvedTax = BigInt(depositAddresses[p.depositAddress].approvedTax);
      const approvableTax = BigInt(taxAmount(depositedAmount));
      if (BigInt(p.amount) + approvedTax > approvableTax) {
        throw new Error('Requested tax amount more than remaining approvable tax');
      }
    }

    // Query unapproved withdrawals.
    if (withdrawalPayouts.length !== withdrawalTaxPayouts.length) {
      throw new Error('Withdrawal and withdrawal tax payouts mismatch in count');
    }
    // Compute unapproved withdrawal payouts and tax from withdrawals.
    for (const i in withdrawalPayouts) {
      const burnAddress = withdrawalPayouts[i].burnAddress;
      const burnIndex = withdrawalPayouts[i].burnIndex;
      if (burnAddress !== withdrawalTaxPayouts[i].burnAddress || burnIndex !== withdrawalTaxPayouts[i].burnIndex) {
        throw new Error('Mismatch in withdrawal and withdrawal tax payout details');
      }
      const withdrawal = await database.getWithdrawal(burnAddress, burnIndex);
      if (withdrawal === null) {
        throw new Error('Withdrawal not registered');
      }
      if (BigInt(withdrawal.approvedAmount) !== BigInt('0') || BigInt(withdrawal.approvedTax) !== BigInt('0')) {
        throw new Error('Withdrawal already approved');
      }
      const { burnDestination, burnAmount } = await smartContract.getBurnHistory(burnAddress, burnIndex);
      if (withdrawalPayouts[i].burnDestination !== burnDestination) {
        throw new Error('Withdrawal destination incorrect');
      }
      if (withdrawalTaxPayouts[i].burnDestination !== burnDestination) {
        throw new Error('Withdrawal tax destination incorrect');
      }
      if (BigInt(withdrawalPayouts[i].amount) !== BigInt(amountAfterTax(burnAmount))) {
        throw new Error('Withdrawal amount incorrect');
      }
      if (BigInt(withdrawalTaxPayouts[i].amount) !== BigInt(taxAmount(burnAmount))) {
        throw new Error('Withdrawal tax amount incorrect');
      }
    }

  };

  // Computes UTXOs among deposits and change.
  const computeUnspent = async () => {
    const changeUtxos = await dingo.listUnspent(networkSettings[network].changeConfirmations, [networkSettings[network].dingoNetworkChangeAddress]);
    const deposited = await dingo.listReceivedByAddress(networkSettings[network].depositConfirmations);
    const nonEmptyMintDepositAddresses = (await database.getMintDepositAddresses(Object.keys(deposited)));
    const depositUtxos = await dingo.listUnspent(networkSettings[network].depositConfirmations, nonEmptyMintDepositAddresses.map((x) => x.depositAddress));
    return changeUtxos.concat(depositUtxos);
  };

  app.post('/computeUnspent',
    createRateLimit(5, 1),
    asyncHandler(async (req, res) => {
      const data = await validateTimedAndSignedMessageOne(req.body, networkSettings[network].authorityNodes.map((x) => x.walletAddress));
      res.send(await createTimedAndSignedMessage({ unspent: await computeUnspent() }));
    }));

  // Checks if UTXOs exist among deposits and change.
  const validateUnspent = async (unspent) => {
    const _unspent = await computeUnspent();

    const hash = (x) => `${x.txid}|${x.vout}|${x.address}|${x.scriptPubKey}|${x.amount}`;

    const _unspent_set = new Set();
    for (const x of _unspent) {
      _unspent_set.add(hash(x));
    }

    for (const x of unspent) {
      if (!_unspent_set.has(hash(x))) {
        throw new Error('Non-existent UTXO');
      }
    }
  };

  // Compute vouts for raw transaction from payouts and UTXOs.
  const computeVouts = async (depositTaxPayouts, withdrawalPayouts, withdrawalTaxPayouts, unspent) => {

    // Process withdrawal payouts.
    const vouts = {};
    for (const p of withdrawalPayouts) {
      if (p.burnDestination in vouts) {
        vouts[p.burnDestination] += BigInt(p.amount);
      } else {
        vouts[p.burnDestination] = BigInt(p.amount);
      }
    }

    // Compute tax payouts.
    const totalTax = depositTaxPayouts.reduce((a, b) => a + BigInt(b.amount), 0n) + withdrawalTaxPayouts.reduce((a, b) => a + BigInt(b.amount), 0n);
    const networkFee = BigInt(depositTaxPayouts.length + withdrawalPayouts.length) * PAYOUT_NETWORK_FEE_PER_TX;
    if (totalTax < networkFee) {
      throw new Error(`Insufficient tax for network fee of ${networkFee}`);
    }
    const taxPayoutPerPayee = (totalTax - networkFee) / BigInt(networkSettings[network].taxPayoutAddresses.length);
    for (const a of networkSettings[network].taxPayoutAddresses) {
      if (a in vouts) {
        vouts[a] += taxPayoutPerPayee;
      } else {
        vouts[a] = taxPayoutPerPayee;
      }
    }

    // Compute total payout.
    const totalPayout = Object.values(vouts).reduce((a, b) => a + b, 0n);

    // Compute change.
    const totalUnspent = unspent.reduce((a, b) => a + BigInt(dingo.toSatoshi(b.amount.toString())), BigInt(0));
    const change = totalUnspent - totalPayout - networkFee; // Rounding errors from taxPayout / N is absorbed into change here.
    if (change < 0) {
      throw new Error('Insufficient funds');
    }
    if (change > 0) {
      if (networkSettings[network].changeAddress in vouts) {
        vouts[networkSettings[network].dingoNetworkChangeAddress] += change;
      } else {
        vouts[networkSettings[network].dingoNetworkChangeAddress] = change;
      }
    }

    // Convert to string.
    const voutsFinal = {};
    for (const address of Object.keys(vouts)) {
      if (vouts[address] >= DUST_THRESHOLD) {
        voutsFinal[address] = dingo.fromSatoshi(vouts[address].toString());
      }
    }

    return voutsFinal;
  };

  const applyPayouts = async (depositTaxPayouts, withdrawalPayouts, withdrawalTaxPayouts) => {
    const depositAddresses = {};
    (await database.getMintDepositAddresses(depositTaxPayouts.map((x) => x.depositAddress))).forEach((x) => depositAddresses[x.depositAddress] = x);
    for (const p of depositTaxPayouts) {
      const previousTax = BigInt(depositAddresses[p.depositAddress].approvedTax);
      const tax = BigInt(p.amount);
      depositAddresses[p.depositAddress].approvedTax = (previousTax + tax).toString();
    }
    await database.updateMintDepositAddresses(Object.values(depositAddresses));

    const withdrawals = [];
    for (const i in withdrawalPayouts) {
      const withdrawal = await database.getWithdrawal(withdrawalPayouts[i].burnAddress, withdrawalPayouts[i].burnIndex);
      const previousApprovedAmount = BigInt(withdrawal.approvedAmount);
      const previousApprovedTax = BigInt(withdrawal.approvedTax);
      const amount = BigInt(withdrawalPayouts[i].amount);
      const tax = BigInt(withdrawalTaxPayouts[i].amount);
      withdrawal.approvedAmount = (previousApprovedAmount + amount).toString();
      withdrawal.approvedTax = (previousApprovedTax + tax).toString();
      withdrawals.push(withdrawal);
    }
    await database.updateWithdrawals(withdrawals);
  };

  const makeApprovePayoutsHandler = (test) => {
    return async (req, res) => {
      await acquire(async () => {
        // Extract info.
        let { depositTaxPayouts, withdrawalPayouts, withdrawalTaxPayouts, unspent, approvalChain } =
          await validateTimedAndSignedMessage(req.body, networkSettings[network].authorityNodes[networkSettings[network].payoutCoordinator].walletAddress);

        // Validate unspent.
        await validateUnspent(unspent);

        // Validate payouts.
        await validatePayouts(depositTaxPayouts, withdrawalPayouts, withdrawalTaxPayouts);

        // Compute vouts.
        const vouts = await computeVouts(depositTaxPayouts, withdrawalPayouts, withdrawalTaxPayouts, unspent);

        if (approvalChain === null) {
          approvalChain = await dingo.createRawTransaction(unspent, vouts);
        }

        // Validate utxos and payouts against transaction and sign.
        await dingo.verifyRawTransaction(unspent, vouts, approvalChain);

        if (!test) {
          const approvalChainNext = await dingo.signRawTransaction(approvalChain);
          await applyPayouts(depositTaxPayouts, withdrawalPayouts, withdrawalTaxPayouts);
          res.send(await createTimedAndSignedMessage({ approvalChain: approvalChainNext }));
        } else {
          await dingo.signRawTransaction(approvalChain);
          res.send(await createTimedAndSignedMessage({ approvalChain: approvalChain }));
        }
      });
    };
  };
  app.post('/approvePayouts',
    asyncHandler(makeApprovePayoutsHandler(false)));
  app.post('/approvePayoutsTest',
    asyncHandler(makeApprovePayoutsHandler(true)));

  app.post('/dumpDatabase',
    async (req, res) => {
      const data = req.body;
      await validateTimedAndSignedMessageOne(data, networkSettings[network].authorityNodes.map((x) => x.walletAddress));
      res.send({ sql: await database.dump(databaseSettings.databasePath) });
    });

  let server = null;
  app.post('/dingoDoesAHarakiri',
    async (req, res) => {
      const data = req.body;
      await validateTimedAndSignedMessageOne(data, networkSettings[network].authorityNodes.map((x) => x.walletAddress));
      console.log(`TERMINATING! Suicide signal received from ${req.header('x-forwarded-for')}`);
      res.send();
      server.close();
    });

  app.use((err, req, res, _next) => {
    if (err instanceof IPBlockedError) {
      res.status(401).send(`Access forbidden from ${req.header('x-forwarded-for')}`);
    } else {
      res.status(err.status || 500).send('Internal server error');
    }
  })

  server = https.createServer({
    key: fs.readFileSync(sslSettings.keyPath),
    cert: fs.readFileSync(sslSettings.certPath),
    SNICallback: (domain, cb) => {
      cb(null, tls.createSecureContext({
        key: fs.readFileSync(sslSettings.keyPath),
        cert: fs.readFileSync(sslSettings.certPath),
      }));
    }
  }, app).listen(8443, () => {
    console.log(`Started on port 8443`);
  });

})();<|MERGE_RESOLUTION|>--- conflicted
+++ resolved
@@ -68,11 +68,7 @@
 }
 
 (async function main() {
-<<<<<<< HEAD
-  const validNetworks = ["bsc", "mumbai"];
-=======
   const validNetworks = ["bsc", "mumbai", "mumbai-solo"];
->>>>>>> a7e8defa
   const syncDelayThreshold = 15;
   const args = process.argv.slice(2);
   if(args.length <= 0) {
